from functools import partial
from typing import Callable

import numpy as np
import jax
import jax.numpy as jnp
from jax.tree_util import tree_flatten, tree_structure
import jax_dataclasses as jdc
import diffrax
import chex

from exciting_environments import ClassicCoreEnvironment


class Pendulum(ClassicCoreEnvironment):
    """
    State Variables:
        ``['theta', 'omega']``

    Action Variable:
        ``['torque']``

    Initial State:
        Unless chosen otherwise, theta=pi and omega=0

    Example:
        >>> import jax
        >>> import jax.numpy as jnp
        >>>
        >>> import exciting_environments as excenvs
        >>> from exciting_environments import GymWrapper
        >>>
        >>> # Create the environment
        >>> pend=excenvs.Pendulum(batch_size=4, action_constraints={"torque": 10}, tau=2e-2)
        >>>
        >>> # Use GymWrapper for Simulation (optional)
        >>> gym_pend=GymWrapper(env=pend)
        >>>
        >>> # Reset the environment with default initial values
        >>> gym_pend.reset()
        >>>
        >>> # Perform step
        >>> obs, reward, terminated, truncated = gym_pend.step(action=jnp.ones(4).reshape(-1,1))
        >>>

    """

    def __init__(
        self,
        batch_size: int = 8,
        physical_constraints: dict = None,
        action_constraints: dict = None,
        static_params: dict = None,
        control_state: list = None,
        solver=diffrax.Euler(),
        tau: float = 1e-4,
    ):
        """
        Args:
            batch_size (int): Number of parallel environment simulations. Default: 8
            physical_constraints (dict): Constraints of the physical state of the environment.
                theta (float): Rotation angle. Default: jnp.pi
                omega (float): Angular velocity. Default: 10
            action_constraints (dict): Constraints of the input/action.
                torque (float): Maximum torque that can be applied to the system as an action. Default: 20
            static_params (dict): Parameters of environment which do not change during simulation.
                l (float): Length of the pendulum. Default: 1
                m (float): Mass of the pendulum tip. Default: 1
                g (float): Gravitational acceleration. Default: 9.81
<<<<<<< HEAD
            control_state: TODO
=======
            control_state (list): Components of the physical state that are considered in reference tracking.
>>>>>>> cb2585b4
            solver (diffrax.solver): Solver used to compute state for next step.
            tau (float): Duration of one control step in seconds. Default: 1e-4.

        Note: Attributes of physical_constraints, action_constraints and static_params can also be
            passed as jnp.Array with the length of the batch_size to set different values per batch.
        """

        if not physical_constraints:
            physical_constraints = {"theta": jnp.pi, "omega": 10}

        if not action_constraints:
            action_constraints = {"torque": 20}

        if not static_params:
            static_params = {"g": 9.81, "l": 2, "m": 1}

        if not control_state:
            control_state = []

        self.control_state = control_state

        physical_constraints = self.PhysicalState(**physical_constraints)
        action_constraints = self.Action(**action_constraints)
        static_params = self.StaticParams(**static_params)

        super().__init__(
            batch_size,
            physical_constraints,
            action_constraints,
            static_params,
            tau=tau,
            solver=solver,
        )

    @jdc.pytree_dataclass
    class PhysicalState:
        """Dataclass containing the physical state of the environment."""

        theta: jax.Array
        omega: jax.Array

    @jdc.pytree_dataclass
    class Additions:
        """Dataclass containing additional information for simulation."""

    @jdc.pytree_dataclass
    class StaticParams:
        """Dataclass containing the static parameters of the environment."""

        g: jax.Array
        l: jax.Array
        m: jax.Array

    @jdc.pytree_dataclass
    class Action:
        """Dataclass containing the action, that can be applied to the environment."""

        torque: jax.Array

    @partial(jax.jit, static_argnums=0)
    def _ode_solver_step(self, state, action, static_params):
        """Computes the next state by simulating one step.

        Args:
            state: The state from which to calculate state for the next step.
            action: The action to apply to the environment.
            static_params: Parameter of the environment, that do not change over time.

        Returns:
            next_state: The computed next state after the one step simulation.
        """

        physical_state = state.physical_state
        args = (action, static_params)

        def vector_field(t, y, args):
            theta, omega = y
            action, params = args
            d_omega = (action[0] + params.l * params.m * params.g * jnp.sin(theta)) / (params.m * (params.l) ** 2)
            d_theta = omega
            d_y = d_theta, d_omega
            return d_y

        term = diffrax.ODETerm(vector_field)
        t0 = 0
        t1 = self.tau
        y0 = tuple([physical_state.theta, physical_state.omega])
        env_state = self._solver.init(term, t0, t1, y0, args)
        y, _, _, env_state, _ = self._solver.step(term, t0, t1, y0, args, env_state, made_jump=False)

        theta_k1 = y[0]
        omega_k1 = y[1]
        theta_k1 = ((theta_k1 + jnp.pi) % (2 * jnp.pi)) - jnp.pi
<<<<<<< HEAD
        with jdc.copy_and_mutate(state, validate=False) as new_state:
=======
        with jdc.copy_and_mutate(state, validate=True) as new_state:
>>>>>>> cb2585b4
            new_state.physical_state = self.PhysicalState(theta=theta_k1, omega=omega_k1)
        return new_state

    @partial(jax.jit, static_argnums=[0, 4, 5])
    def _ode_solver_simulate_ahead(self, init_state, actions, static_params, obs_stepsize, action_stepsize):
<<<<<<< HEAD
        """Computes states by simulating a trajectory with given actions."""
=======
        """Computes multiple simulation steps for one batch.

        Args:
            init_state: The initial state of the simulation.
            actions: A set of actions to be applied to the environment, the value changes every.
            action_stepsize (shape=(n_action_steps, action_dim)).
            static_params: The constant properties of the simulation.
            obs_stepsize: The sampling time for the observations.
            action_stepsize: The time between changes in the input/action.

        Returns:
            next_states: The computed states during the multiple step simulation.
        """
>>>>>>> cb2585b4

        init_physical_state = init_state.physical_state
        args = (actions, static_params)

        def force(t, args):
            actions = args
            return actions[jnp.array(t / action_stepsize, int), 0]

        def vector_field(t, y, args):
            theta, omega = y
            actions, params = args
            d_omega = (force(t, actions) + params.l * params.m * params.g * jnp.sin(theta)) / (
                params.m * (params.l) ** 2
            )
            d_theta = omega
            d_y = d_theta, d_omega
            return d_y
<<<<<<< HEAD

        term = diffrax.ODETerm(vector_field)
        t0 = 0
        t1 = action_stepsize * actions.shape[0]
        init_physical_state_array, _ = tree_flatten(init_physical_state)
        y0 = tuple(init_physical_state_array)
        saveat = diffrax.SaveAt(ts=jnp.linspace(t0, t1, 1 + int(t1 / obs_stepsize)))  #
        sol = diffrax.diffeqsolve(term, self._solver, t0, t1, dt0=obs_stepsize, y0=y0, args=args, saveat=saveat)

        theta_t = sol.ys[0]
        omega_t = sol.ys[1]
        # keep theta between -pi and pi
        theta_t = ((theta_t + jnp.pi) % (2 * jnp.pi)) - jnp.pi

        physical_states = self.PhysicalState(theta=theta_t, omega=omega_t)
        ref = self.PhysicalState(theta=jnp.nan, omega=jnp.nan)
        additions = None
        PRNGKey = None
        return self.State(physical_state=physical_states, PRNGKey=PRNGKey, additions=additions, reference=ref)

    @partial(jax.jit, static_argnums=0)
    def init_state(self, env_properties, rng: chex.PRNGKey = None, vmap_helper=None):
        """Returns default initial state for all batches."""
=======

        term = diffrax.ODETerm(vector_field)
        t0 = 0
        t1 = action_stepsize * actions.shape[0]
        init_physical_state_array, _ = tree_flatten(init_physical_state)
        y0 = tuple(init_physical_state_array)
        saveat = diffrax.SaveAt(ts=jnp.linspace(t0, t1, 1 + int(t1 / obs_stepsize)))  #
        sol = diffrax.diffeqsolve(term, self._solver, t0, t1, dt0=obs_stepsize, y0=y0, args=args, saveat=saveat)

        theta_t = sol.ys[0]
        omega_t = sol.ys[1]
        obs_len = omega_t.shape[0]
        # keep theta between -pi and pi
        theta_t = ((theta_t + jnp.pi) % (2 * jnp.pi)) - jnp.pi

        physical_states = self.PhysicalState(theta=theta_t, omega=omega_t)
        ref = self.PhysicalState(
            theta=jnp.full(obs_len, init_state.reference.theta), omega=jnp.full(obs_len, init_state.reference.omega)
        )
        additions = None
        PRNGKey = jnp.full(obs_len, init_state.PRNGKey)
        return self.State(physical_state=physical_states, PRNGKey=PRNGKey, additions=additions, reference=ref)

    @partial(jax.jit, static_argnums=0)
    def init_state(self, env_properties, rng: chex.PRNGKey = None, vmap_helper=None):
        """Returns default or random initial state for one batch."""
>>>>>>> cb2585b4
        if rng is None:
            phys = self.PhysicalState(
                theta=jnp.pi,
                omega=0.0,
            )
            subkey = jnp.nan
        else:
            state_norm = jax.random.uniform(rng, minval=-1, maxval=1, shape=(2,))
            phys = self.PhysicalState(
                theta=state_norm[0] * env_properties.physical_constraints.theta,
                omega=state_norm[1] * env_properties.physical_constraints.omega,
            )
            key, subkey = jax.random.split(rng)
        additions = None  # self.Optional(something=jnp.zeros(self.batch_size))
        ref = self.PhysicalState(theta=jnp.nan, omega=jnp.nan)
        return self.State(physical_state=phys, PRNGKey=subkey, additions=additions, reference=ref)

    @partial(jax.jit, static_argnums=0)
    def vmap_init_state(self, rng: chex.PRNGKey = None):
        return jax.vmap(self.init_state, in_axes=(self.in_axes_env_properties, 0, 0))(
            self.env_properties, rng, jnp.ones(self.batch_size)
        )

    @partial(jax.jit, static_argnums=0)
    def generate_reward(self, state, action, env_properties):
        """Returns reward for one batch."""
        reward = 0
        for name in self.control_state:
<<<<<<< HEAD
            reward += -(
                (
                    (getattr(state.physical_state, name) - getattr(state.reference, name))
                    / (getattr(env_properties.physical_constraints, name)).astype(float)
                )
                ** 2
            )
=======
            if name == "theta":
                theta = getattr(state.physical_state, name)
                theta_ref = getattr(state.reference, name)
                reward += -((jnp.sin(theta) - jnp.sin(theta_ref)) ** 2 + (jnp.cos(theta) - jnp.cos(theta_ref)) ** 2)
            else:
                reward += -(
                    (
                        (getattr(state.physical_state, name) - getattr(state.reference, name))
                        / (getattr(env_properties.physical_constraints, name)).astype(float)
                    )
                    ** 2
                )
>>>>>>> cb2585b4
        return jnp.array([reward])

    @partial(jax.jit, static_argnums=0)
    def generate_observation(self, state, env_properties):
        """Returns observation for one batch."""
        physical_constraints = env_properties.physical_constraints
        obs = jnp.hstack(
            (
                state.physical_state.theta / physical_constraints.theta,
                state.physical_state.omega / physical_constraints.omega,
            )
        )
        for name in self.control_state:
            obs = jnp.hstack(
                (
                    obs,
                    (getattr(state.reference, name) / (getattr(physical_constraints, name)).astype(float)),
                )
            )
        return obs

<<<<<<< HEAD
=======
    @partial(jax.jit, static_argnums=0)
    def generate_state_from_observation(self, obs, env_properties, key=None):
        """Generates state from observation for one batch."""
        physical_constraints = env_properties.physical_constraints
        phys = self.PhysicalState(
            theta=obs[0] * (physical_constraints.theta).astype(float),
            omega=obs[1] * (physical_constraints.omega).astype(float),
        )
        if key is not None:
            subkey = key
        else:
            subkey = jnp.nan
        additions = None
        ref = self.PhysicalState(theta=jnp.nan, omega=jnp.nan)
        with jdc.copy_and_mutate(ref, validate=False) as new_ref:
            for name, pos in zip(self.control_state, range(len(self.control_state))):
                setattr(new_ref, name, obs[2 + pos] * (getattr(physical_constraints, name)).astype(float))
        return self.State(physical_state=phys, PRNGKey=subkey, additions=additions, reference=new_ref)

>>>>>>> cb2585b4
    @partial(jax.jit, static_argnums=0)
    def generate_truncated(self, state, env_properties):
        """Returns truncated information for one batch."""
        obs = self.generate_observation(state, env_properties)
        return jnp.abs(obs) > 1

    @partial(jax.jit, static_argnums=0)
    def generate_terminated(self, state, reward, env_properties):
        """Returns terminated information for one batch."""
        return reward == 0

    @property
    def obs_description(self):
        return np.hstack([np.array(["theta", "omega"]), np.array([name + "_ref" for name in self.control_state])])

    @property
    def action_description(self):
        return np.array(["torque"])

    def reset(
        self, env_properties, rng: chex.PRNGKey = None, initial_state: jdc.pytree_dataclass = None, vmap_helper=None
    ):
        """Resets one batch to default, random or passed initial state."""
        if initial_state is not None:
            assert tree_structure(self.init_state(env_properties)) == tree_structure(
                initial_state
            ), f"initial_state should have the same dataclass structure as init_state()"
            state = initial_state
        else:
            state = self.init_state(env_properties, rng)

        obs = self.generate_observation(state, env_properties)

        return obs, state<|MERGE_RESOLUTION|>--- conflicted
+++ resolved
@@ -67,11 +67,7 @@
                 l (float): Length of the pendulum. Default: 1
                 m (float): Mass of the pendulum tip. Default: 1
                 g (float): Gravitational acceleration. Default: 9.81
-<<<<<<< HEAD
-            control_state: TODO
-=======
             control_state (list): Components of the physical state that are considered in reference tracking.
->>>>>>> cb2585b4
             solver (diffrax.solver): Solver used to compute state for next step.
             tau (float): Duration of one control step in seconds. Default: 1e-4.
 
@@ -165,19 +161,12 @@
         theta_k1 = y[0]
         omega_k1 = y[1]
         theta_k1 = ((theta_k1 + jnp.pi) % (2 * jnp.pi)) - jnp.pi
-<<<<<<< HEAD
-        with jdc.copy_and_mutate(state, validate=False) as new_state:
-=======
         with jdc.copy_and_mutate(state, validate=True) as new_state:
->>>>>>> cb2585b4
             new_state.physical_state = self.PhysicalState(theta=theta_k1, omega=omega_k1)
         return new_state
 
     @partial(jax.jit, static_argnums=[0, 4, 5])
     def _ode_solver_simulate_ahead(self, init_state, actions, static_params, obs_stepsize, action_stepsize):
-<<<<<<< HEAD
-        """Computes states by simulating a trajectory with given actions."""
-=======
         """Computes multiple simulation steps for one batch.
 
         Args:
@@ -191,7 +180,6 @@
         Returns:
             next_states: The computed states during the multiple step simulation.
         """
->>>>>>> cb2585b4
 
         init_physical_state = init_state.physical_state
         args = (actions, static_params)
@@ -209,7 +197,6 @@
             d_theta = omega
             d_y = d_theta, d_omega
             return d_y
-<<<<<<< HEAD
 
         term = diffrax.ODETerm(vector_field)
         t0 = 0
@@ -221,30 +208,6 @@
 
         theta_t = sol.ys[0]
         omega_t = sol.ys[1]
-        # keep theta between -pi and pi
-        theta_t = ((theta_t + jnp.pi) % (2 * jnp.pi)) - jnp.pi
-
-        physical_states = self.PhysicalState(theta=theta_t, omega=omega_t)
-        ref = self.PhysicalState(theta=jnp.nan, omega=jnp.nan)
-        additions = None
-        PRNGKey = None
-        return self.State(physical_state=physical_states, PRNGKey=PRNGKey, additions=additions, reference=ref)
-
-    @partial(jax.jit, static_argnums=0)
-    def init_state(self, env_properties, rng: chex.PRNGKey = None, vmap_helper=None):
-        """Returns default initial state for all batches."""
-=======
-
-        term = diffrax.ODETerm(vector_field)
-        t0 = 0
-        t1 = action_stepsize * actions.shape[0]
-        init_physical_state_array, _ = tree_flatten(init_physical_state)
-        y0 = tuple(init_physical_state_array)
-        saveat = diffrax.SaveAt(ts=jnp.linspace(t0, t1, 1 + int(t1 / obs_stepsize)))  #
-        sol = diffrax.diffeqsolve(term, self._solver, t0, t1, dt0=obs_stepsize, y0=y0, args=args, saveat=saveat)
-
-        theta_t = sol.ys[0]
-        omega_t = sol.ys[1]
         obs_len = omega_t.shape[0]
         # keep theta between -pi and pi
         theta_t = ((theta_t + jnp.pi) % (2 * jnp.pi)) - jnp.pi
@@ -260,7 +223,6 @@
     @partial(jax.jit, static_argnums=0)
     def init_state(self, env_properties, rng: chex.PRNGKey = None, vmap_helper=None):
         """Returns default or random initial state for one batch."""
->>>>>>> cb2585b4
         if rng is None:
             phys = self.PhysicalState(
                 theta=jnp.pi,
@@ -289,15 +251,6 @@
         """Returns reward for one batch."""
         reward = 0
         for name in self.control_state:
-<<<<<<< HEAD
-            reward += -(
-                (
-                    (getattr(state.physical_state, name) - getattr(state.reference, name))
-                    / (getattr(env_properties.physical_constraints, name)).astype(float)
-                )
-                ** 2
-            )
-=======
             if name == "theta":
                 theta = getattr(state.physical_state, name)
                 theta_ref = getattr(state.reference, name)
@@ -310,7 +263,6 @@
                     )
                     ** 2
                 )
->>>>>>> cb2585b4
         return jnp.array([reward])
 
     @partial(jax.jit, static_argnums=0)
@@ -332,8 +284,6 @@
             )
         return obs
 
-<<<<<<< HEAD
-=======
     @partial(jax.jit, static_argnums=0)
     def generate_state_from_observation(self, obs, env_properties, key=None):
         """Generates state from observation for one batch."""
@@ -353,7 +303,6 @@
                 setattr(new_ref, name, obs[2 + pos] * (getattr(physical_constraints, name)).astype(float))
         return self.State(physical_state=phys, PRNGKey=subkey, additions=additions, reference=new_ref)
 
->>>>>>> cb2585b4
     @partial(jax.jit, static_argnums=0)
     def generate_truncated(self, state, env_properties):
         """Returns truncated information for one batch."""
