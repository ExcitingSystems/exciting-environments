from .core_env import CoreEnvironment
from .classic_core_env import ClassicCoreEnvironment
<<<<<<< HEAD
from .pmsm import PMSM  # , PMSM_Physical
=======
>>>>>>> cb2585b4
from .cart_pole import CartPole
from .mass_spring_damper import MassSpringDamper
from .pendulum import Pendulum
from .fluid_tank import FluidTank
from .registration import make
<<<<<<< HEAD
from .Gym_Wrapper import GymWrapper
=======
from .gym_wrapper import GymWrapper
>>>>>>> cb2585b4
<|MERGE_RESOLUTION|>--- conflicted
+++ resolved
@@ -1,16 +1,9 @@
 from .core_env import CoreEnvironment
 from .classic_core_env import ClassicCoreEnvironment
-<<<<<<< HEAD
 from .pmsm import PMSM  # , PMSM_Physical
-=======
->>>>>>> cb2585b4
 from .cart_pole import CartPole
 from .mass_spring_damper import MassSpringDamper
 from .pendulum import Pendulum
 from .fluid_tank import FluidTank
 from .registration import make
-<<<<<<< HEAD
-from .Gym_Wrapper import GymWrapper
-=======
-from .gym_wrapper import GymWrapper
->>>>>>> cb2585b4
+from .gym_wrapper import GymWrapper