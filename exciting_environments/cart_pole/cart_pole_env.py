from functools import partial
from typing import Callable

import numpy as np
import jax
import jax.numpy as jnp
from jax.tree_util import tree_flatten, tree_structure
import jax_dataclasses as jdc
import chex
import diffrax
<<<<<<< HEAD

from exciting_environments import ClassicCoreEnvironment
=======
>>>>>>> cb2585b4

from exciting_environments import ClassicCoreEnvironment

<<<<<<< HEAD
=======

>>>>>>> cb2585b4
class CartPole(ClassicCoreEnvironment):
    """
    State Variables
        ``['deflection', 'velocity', 'theta', 'omega']``

    Action Variable:
        ``['force']``

    Initial State:
        Unless chosen otherwise, deflection, omega and velocity is set to zero and theta is set to pi.

    Example:
        >>> import jax
        >>> import jax.numpy as jnp
        >>> import exciting_environments as excenvs
        >>> from exciting_environments import GymWrapper
        >>>
        >>> # Create the environment
        >>> cartpole= excenv.CartPole(batch_size=5)
        >>>
        >>> # Use GymWrapper for Simulation (optional)
        >>> gym_cartpole=GymWrapper(env=cartpole)
        >>>
        >>> # Reset the environment with default initial values
        >>> gym_cartpole.reset()
        >>>
        >>> # Perform step
        >>> obs,reward,terminated,truncated = gym_cartpole.step(action=jnp.ones(5).reshape(-1,1))
        >>>

    """

    def __init__(
        self,
        batch_size: int = 8,
        physical_constraints: dict = None,
        action_constraints: dict = None,
        static_params: dict = None,
        control_state: list = None,
        solver=diffrax.Euler(),
        tau: float = 2e-2,
    ):
        """
        Args:
            batch_size(int): Number of training examples utilized in one iteration. Default: 8
            physical_constraints(dict): Constraints of physical state of the environment.
                deflection(float): Deflection of the cart. Default: 10
                velocity(float): Velocity of the cart. Default: 10
                theta(float): Rotation angle of the pole. Default: jnp.pi
                omega(float): Angular velocity. Default: 10
            action_constraints(dict): Constraints of the action.
                force(float): Maximum torque that can be applied to the system as action. Default: 20
            static_params(dict): Parameters of environment which do not change during simulation.
                mu_p(float): Coefficient of friction of pole on cart. Default: 0
                mu_c(float): Coefficient of friction of cart on track. Default: 0
                l(float): Half-pole length. Default: 1
                m_p(float): Mass of the pole. Default: 1
                m_c(float): Mass of the cart. Default: 1
                g(float): Gravitational acceleration. Default: 9.81
<<<<<<< HEAD
            control_state: TODO
=======
            control_state (list): Components of the physical state that are considered in reference tracking.
>>>>>>> cb2585b4
            solver(diffrax.solver): Solver used to compute state for next step.
            tau(float): Duration of one control step in seconds. Default: 1e-4.

        Note: Attributes of physical_constraints, action_constraints and static_params can also be passed as jnp.Array with the length of the batch_size to set different values per batch.
        """

        if not physical_constraints:
            physical_constraints = {
                "deflection": 2.4,
                "velocity": 8,
                "theta": jnp.pi,
                "omega": 8,
            }
        if not action_constraints:
            action_constraints = {"force": 20}

        if not static_params:
            static_params = {  # typical values from Source with DOI: 10.1109/TSMC.1983.6313077
                "mu_p": 0.000002,
                "mu_c": 0.0005,
                "l": 0.5,
                "m_p": 0.1,
                "m_c": 1,
                "g": 9.81,
            }

        if not control_state:
            control_state = []

        self.control_state = control_state

        physical_constraints = self.PhysicalState(**physical_constraints)
        action_constraints = self.Action(**action_constraints)
        static_params = self.StaticParams(**static_params)

        super().__init__(
            batch_size,
            physical_constraints,
            action_constraints,
            static_params,
            tau=tau,
            solver=solver,
        )

    @jdc.pytree_dataclass
    class PhysicalState:
        """Dataclass containing the physical state of the environment."""

        deflection: jax.Array
        velocity: jax.Array
        theta: jax.Array
        omega: jax.Array

    @jdc.pytree_dataclass
    class Additions:
        """Dataclass containing additional information for simulation."""

    @jdc.pytree_dataclass
    class StaticParams:
        """Dataclass containing the static parameters of the environment."""

        mu_p: jax.Array
        mu_c: jax.Array
        l: jax.Array
        m_p: jax.Array
        m_c: jax.Array
        g: jax.Array

    @jdc.pytree_dataclass
    class Action:
        """Dataclass containing the action that can be applied to the environment."""

        force: jax.Array

    @partial(jax.jit, static_argnums=0)
    def _ode_solver_step(self, state, action, static_params):
        """Computes state by simulating one step.

        Source DOI: 10.1109/TSMC.1983.6313077

        Args:
            state: The state from which to calculate state for the next step.
            action: The action to apply to the environment.
            static_params: Parameter of the environment, that do not change over time.

        Returns:
            state: The computed state after the one step simulation.
        """

        physical_state = state.physical_state
        args = (action, static_params)

        def vector_field(t, y, args):
            deflection, velocity, theta, omega = y
            action, params = args
            d_omega = (
                params.g * jnp.sin(theta)
                + jnp.cos(theta)
                * (
                    (
                        -action[0]
                        - params.m_p * params.l * (omega**2) * jnp.sin(theta)
                        + params.mu_c * jnp.sign(velocity)
                    )
                    / (params.m_c + params.m_p)
                )
                - (params.mu_p * omega) / (params.m_p * params.l)
            ) / (params.l * (4 / 3 - (params.m_p * (jnp.cos(theta)) ** 2) / (params.m_c + params.m_p)))

            d_velocity = (
                action[0]
                + params.m_p * params.l * ((omega**2) * jnp.sin(theta) - d_omega * jnp.cos(theta))
                - params.mu_c * jnp.sign(velocity)
            ) / (params.m_c + params.m_p)
            d_theta = omega
            d_deflection = velocity
            d_y = d_deflection, d_velocity, d_theta, d_omega
            return d_y

        term = diffrax.ODETerm(vector_field)
        t0 = 0
        t1 = self.tau
        y0 = tuple(
            [
                physical_state.deflection,
                physical_state.velocity,
                physical_state.theta,
                physical_state.omega,
            ]
        )
        env_state = self._solver.init(term, t0, t1, y0, args)
        y, _, _, env_state, _ = self._solver.step(term, t0, t1, y0, args, env_state, made_jump=False)

        deflection_k1 = y[0]
        velocity_k1 = y[1]
        theta_k1 = y[2]
        omega_k1 = y[3]
        theta_k1 = ((theta_k1 + jnp.pi) % (2 * jnp.pi)) - jnp.pi

<<<<<<< HEAD
        with jdc.copy_and_mutate(state, validate=False) as new_state:
=======
        with jdc.copy_and_mutate(state, validate=True) as new_state:
>>>>>>> cb2585b4
            new_state.physical_state = self.PhysicalState(
                deflection=deflection_k1,
                velocity=velocity_k1,
                theta=theta_k1,
                omega=omega_k1,
            )
        return new_state

    @partial(jax.jit, static_argnums=[0, 4, 5])
    def _ode_solver_simulate_ahead(self, init_state, actions, static_params, obs_stepsize, action_stepsize):
<<<<<<< HEAD
        """Computes states by simulating a trajectory with given actions."""
=======
        """Computes multiple simulation steps for one batch.

        Args:
            init_state: The initial state of the simulation.
            actions: A set of actions to be applied to the environment, the value changes every.
            action_stepsize (shape=(n_action_steps, action_dim)).
            static_params: The constant properties of the simulation.
            obs_stepsize: The sampling time for the observations.
            action_stepsize: The time between changes in the input/action.

        Returns:
            next_states: The computed states during the multiple step simulation.
        """
>>>>>>> cb2585b4

        init_physical_state = init_state.physical_state
        args = (actions, static_params)

        def force(t, args):
            actions = args
            return actions[jnp.array(t / action_stepsize, int), 0]

        def vector_field(t, y, args):
            deflection, velocity, theta, omega = y
            actions, params = args
            d_omega = (
                params.g * jnp.sin(theta)
                + jnp.cos(theta)
                * (
                    (
                        -force(t, actions)
                        - params.m_p * params.l * (omega**2) * jnp.sin(theta)
                        + params.mu_c * jnp.sign(velocity)
                    )
                    / (params.m_c + params.m_p)
                )
                - (params.mu_p * omega) / (params.m_p * params.l)
            ) / (params.l * (4 / 3 - (params.m_p * (jnp.cos(theta)) ** 2) / (params.m_c + params.m_p)))

            d_velocity = (
                force(t, actions)
                + params.m_p * params.l * ((omega**2) * jnp.sin(theta) - d_omega * jnp.cos(theta))
                - params.mu_c * jnp.sign(velocity)
            ) / (params.m_c + params.m_p)
            d_theta = omega
            d_deflection = velocity
            d_y = d_deflection, d_velocity, d_theta, d_omega
            return d_y

        term = diffrax.ODETerm(vector_field)
        t0 = 0
        t1 = action_stepsize * actions.shape[0]
        init_physical_state_array, _ = tree_flatten(init_physical_state)
        y0 = tuple(init_physical_state_array)
        saveat = diffrax.SaveAt(ts=jnp.linspace(t0, t1, 1 + int(t1 / obs_stepsize)))  #
        sol = diffrax.diffeqsolve(term, self._solver, t0, t1, dt0=obs_stepsize, y0=y0, args=args, saveat=saveat)

        deflection_t = sol.ys[0]
        velocity_t = sol.ys[1]
        theta_t = sol.ys[2]
        omega_t = sol.ys[3]
<<<<<<< HEAD
=======
        obs_len = omega_t.shape[0]
>>>>>>> cb2585b4

        # keep theta between -pi and pi
        theta_t = ((theta_t + jnp.pi) % (2 * jnp.pi)) - jnp.pi

        physical_states = self.PhysicalState(deflection=deflection_t, velocity=velocity_t, theta=theta_t, omega=omega_t)
        additions = None
<<<<<<< HEAD
        PRNGKey = None
        ref = self.PhysicalState(deflection=jnp.nan, velocity=jnp.nan, theta=jnp.nan, omega=jnp.nan)
        return self.State(physical_state=physical_states, PRNGKey=PRNGKey, additions=additions, reference=ref)

    @partial(jax.jit, static_argnums=0)
    def init_state(self, env_properties, rng: chex.PRNGKey = None, vmap_helper=None):
        """Returns default initial state for all batches."""
        if rng is None:
            phys = self.PhysicalState(
                deflection=0.0,
                velocity=0.0,
                theta=jnp.pi,
                omega=0.0,
            )
            subkey = jnp.nan
        else:
            state_norm = jax.random.uniform(rng, minval=-1, maxval=1, shape=(4,))
            phys = self.PhysicalState(
                deflection=state_norm[0] * env_properties.physical_constraints.deflection,
                velocity=state_norm[1] * env_properties.physical_constraints.velocity,
                theta=state_norm[2] * env_properties.physical_constraints.theta,
                omega=state_norm[3] * env_properties.physical_constraints.omega,
            )
            key, subkey = jax.random.split(rng)
        additions = None  # self.Optional(something=jnp.zeros(self.batch_size))
        ref = self.PhysicalState(deflection=jnp.nan, velocity=jnp.nan, theta=jnp.nan, omega=jnp.nan)
        return self.State(physical_state=phys, PRNGKey=subkey, additions=additions, reference=ref)

    @partial(jax.jit, static_argnums=0)
    def vmap_init_state(self, rng: chex.PRNGKey = None):
        return jax.vmap(self.init_state, in_axes=(self.in_axes_env_properties, 0, 0))(
            self.env_properties, rng, jnp.ones(self.batch_size)
        )
=======
        PRNGKey = jnp.full(obs_len, init_state.PRNGKey)
        ref = self.PhysicalState(
            deflection=jnp.full(obs_len, init_state.reference.deflection),
            velocity=jnp.full(obs_len, init_state.reference.velocity),
            theta=jnp.full(obs_len, init_state.reference.theta),
            omega=jnp.full(obs_len, init_state.reference.omega),
        )
        return self.State(physical_state=physical_states, PRNGKey=PRNGKey, additions=additions, reference=ref)

    @partial(jax.jit, static_argnums=0)
    def init_state(self, env_properties, rng: chex.PRNGKey = None, vmap_helper=None):
        """Returns default or random initial state for one batch."""
        if rng is None:
            phys = self.PhysicalState(
                deflection=0.0,
                velocity=0.0,
                theta=jnp.pi,
                omega=0.0,
            )
            subkey = jnp.nan
        else:
            state_norm = jax.random.uniform(rng, minval=-1, maxval=1, shape=(4,))
            phys = self.PhysicalState(
                deflection=state_norm[0] * env_properties.physical_constraints.deflection,
                velocity=state_norm[1] * env_properties.physical_constraints.velocity,
                theta=state_norm[2] * env_properties.physical_constraints.theta,
                omega=state_norm[3] * env_properties.physical_constraints.omega,
            )
            key, subkey = jax.random.split(rng)
        additions = None  # self.Optional(something=jnp.zeros(self.batch_size))
        ref = self.PhysicalState(deflection=jnp.nan, velocity=jnp.nan, theta=jnp.nan, omega=jnp.nan)
        return self.State(physical_state=phys, PRNGKey=subkey, additions=additions, reference=ref)
>>>>>>> cb2585b4

    @partial(jax.jit, static_argnums=0)
    def generate_reward(self, state, action, env_properties):
        """Returns reward for one batch."""
        reward = 0
        for name in self.control_state:
<<<<<<< HEAD
            reward += -(
                (
                    (getattr(state.physical_state, name) - getattr(state.reference, name))
                    / (getattr(env_properties.physical_constraints, name)).astype(float)
                )
                ** 2
            )
=======
            if name == "theta":
                theta = getattr(state.physical_state, name)
                theta_ref = getattr(state.reference, name)
                reward += -((jnp.sin(theta) - jnp.sin(theta_ref)) ** 2 + (jnp.cos(theta) - jnp.cos(theta_ref)) ** 2)
            else:
                reward += -(
                    (
                        (getattr(state.physical_state, name) - getattr(state.reference, name))
                        / (getattr(env_properties.physical_constraints, name)).astype(float)
                    )
                    ** 2
                )
>>>>>>> cb2585b4
        return jnp.array([reward])

    @partial(jax.jit, static_argnums=0)
    def generate_observation(self, state, env_properties):
        """Returns observation for one batch."""
        physical_constraints = env_properties.physical_constraints
        obs = jnp.hstack(
            (
                state.physical_state.deflection / physical_constraints.deflection,
                state.physical_state.velocity / physical_constraints.velocity,
                state.physical_state.theta / physical_constraints.theta,
                state.physical_state.omega / physical_constraints.omega,
            )
        )
        for name in self.control_state:
            obs = jnp.hstack(
                (
                    obs,
                    (getattr(state.reference, name) / (getattr(physical_constraints, name)).astype(float)),
                )
            )
        return obs

<<<<<<< HEAD
=======
    @partial(jax.jit, static_argnums=0)
    def generate_state_from_observation(self, obs, env_properties, key=None):
        """Generates state from observation for one batch."""
        physical_constraints = env_properties.physical_constraints
        phys = self.PhysicalState(
            deflection=obs[0] * (physical_constraints.deflection).astype(float),
            velocity=obs[1] * (physical_constraints.velocity).astype(float),
            theta=obs[2] * (physical_constraints.theta).astype(float),
            omega=obs[3] * (physical_constraints.omega).astype(float),
        )
        if key is not None:
            subkey = key
        else:
            subkey = jnp.nan
        additions = None
        ref = self.PhysicalState(deflection=jnp.nan, velocity=jnp.nan, theta=jnp.nan, omega=jnp.nan)
        with jdc.copy_and_mutate(ref, validate=False) as new_ref:
            for name, pos in zip(self.control_state, range(len(self.control_state))):
                setattr(new_ref, name, obs[4 + pos] * (getattr(physical_constraints, name)).astype(float))
        return self.State(physical_state=phys, PRNGKey=subkey, additions=additions, reference=new_ref)

>>>>>>> cb2585b4
    @partial(jax.jit, static_argnums=0)
    def generate_truncated(self, state, env_properties):
        """Returns truncated information for one batch."""
        obs = self.generate_observation(state, env_properties)
        return jnp.abs(obs) > 1

    @partial(jax.jit, static_argnums=0)
    def generate_terminated(self, state, reward, env_properties):
        """Returns terminated information for one batch."""
        return reward == 0

    @property
    def action_description(self):
        return np.array(["force"])

    @property
    def obs_description(self):
        return np.hstack(
            [
                np.array(["deflection", "velocity", "theta", "omega"]),
                np.array([name + "_ref" for name in self.control_state]),
            ]
        )

    def reset(
        self, env_properties, rng: chex.PRNGKey = None, initial_state: jdc.pytree_dataclass = None, vmap_helper=None
    ):
        """Resets one batch to default, random or passed initial state."""
        if initial_state is not None:
            assert tree_structure(self.init_state(env_properties)) == tree_structure(
                initial_state
<<<<<<< HEAD
            ), f"initial_state should have the same dataclass structure as init_state()"
=======
            ), f"initial_state should have the same dataclass structure as init_state(env_properties)"
>>>>>>> cb2585b4
            state = initial_state
        else:
            state = self.init_state(env_properties, rng)

        obs = self.generate_observation(state, env_properties)

        return obs, state<|MERGE_RESOLUTION|>--- conflicted
+++ resolved
@@ -8,18 +8,10 @@
 import jax_dataclasses as jdc
 import chex
 import diffrax
-<<<<<<< HEAD
 
 from exciting_environments import ClassicCoreEnvironment
-=======
->>>>>>> cb2585b4
-
-from exciting_environments import ClassicCoreEnvironment
-
-<<<<<<< HEAD
-=======
-
->>>>>>> cb2585b4
+
+
 class CartPole(ClassicCoreEnvironment):
     """
     State Variables
@@ -79,11 +71,7 @@
                 m_p(float): Mass of the pole. Default: 1
                 m_c(float): Mass of the cart. Default: 1
                 g(float): Gravitational acceleration. Default: 9.81
-<<<<<<< HEAD
-            control_state: TODO
-=======
             control_state (list): Components of the physical state that are considered in reference tracking.
->>>>>>> cb2585b4
             solver(diffrax.solver): Solver used to compute state for next step.
             tau(float): Duration of one control step in seconds. Default: 1e-4.
 
@@ -223,11 +211,7 @@
         omega_k1 = y[3]
         theta_k1 = ((theta_k1 + jnp.pi) % (2 * jnp.pi)) - jnp.pi
 
-<<<<<<< HEAD
-        with jdc.copy_and_mutate(state, validate=False) as new_state:
-=======
         with jdc.copy_and_mutate(state, validate=True) as new_state:
->>>>>>> cb2585b4
             new_state.physical_state = self.PhysicalState(
                 deflection=deflection_k1,
                 velocity=velocity_k1,
@@ -238,9 +222,6 @@
 
     @partial(jax.jit, static_argnums=[0, 4, 5])
     def _ode_solver_simulate_ahead(self, init_state, actions, static_params, obs_stepsize, action_stepsize):
-<<<<<<< HEAD
-        """Computes states by simulating a trajectory with given actions."""
-=======
         """Computes multiple simulation steps for one batch.
 
         Args:
@@ -254,7 +235,6 @@
         Returns:
             next_states: The computed states during the multiple step simulation.
         """
->>>>>>> cb2585b4
 
         init_physical_state = init_state.physical_state
         args = (actions, static_params)
@@ -302,51 +282,13 @@
         velocity_t = sol.ys[1]
         theta_t = sol.ys[2]
         omega_t = sol.ys[3]
-<<<<<<< HEAD
-=======
         obs_len = omega_t.shape[0]
->>>>>>> cb2585b4
 
         # keep theta between -pi and pi
         theta_t = ((theta_t + jnp.pi) % (2 * jnp.pi)) - jnp.pi
 
         physical_states = self.PhysicalState(deflection=deflection_t, velocity=velocity_t, theta=theta_t, omega=omega_t)
         additions = None
-<<<<<<< HEAD
-        PRNGKey = None
-        ref = self.PhysicalState(deflection=jnp.nan, velocity=jnp.nan, theta=jnp.nan, omega=jnp.nan)
-        return self.State(physical_state=physical_states, PRNGKey=PRNGKey, additions=additions, reference=ref)
-
-    @partial(jax.jit, static_argnums=0)
-    def init_state(self, env_properties, rng: chex.PRNGKey = None, vmap_helper=None):
-        """Returns default initial state for all batches."""
-        if rng is None:
-            phys = self.PhysicalState(
-                deflection=0.0,
-                velocity=0.0,
-                theta=jnp.pi,
-                omega=0.0,
-            )
-            subkey = jnp.nan
-        else:
-            state_norm = jax.random.uniform(rng, minval=-1, maxval=1, shape=(4,))
-            phys = self.PhysicalState(
-                deflection=state_norm[0] * env_properties.physical_constraints.deflection,
-                velocity=state_norm[1] * env_properties.physical_constraints.velocity,
-                theta=state_norm[2] * env_properties.physical_constraints.theta,
-                omega=state_norm[3] * env_properties.physical_constraints.omega,
-            )
-            key, subkey = jax.random.split(rng)
-        additions = None  # self.Optional(something=jnp.zeros(self.batch_size))
-        ref = self.PhysicalState(deflection=jnp.nan, velocity=jnp.nan, theta=jnp.nan, omega=jnp.nan)
-        return self.State(physical_state=phys, PRNGKey=subkey, additions=additions, reference=ref)
-
-    @partial(jax.jit, static_argnums=0)
-    def vmap_init_state(self, rng: chex.PRNGKey = None):
-        return jax.vmap(self.init_state, in_axes=(self.in_axes_env_properties, 0, 0))(
-            self.env_properties, rng, jnp.ones(self.batch_size)
-        )
-=======
         PRNGKey = jnp.full(obs_len, init_state.PRNGKey)
         ref = self.PhysicalState(
             deflection=jnp.full(obs_len, init_state.reference.deflection),
@@ -379,22 +321,12 @@
         additions = None  # self.Optional(something=jnp.zeros(self.batch_size))
         ref = self.PhysicalState(deflection=jnp.nan, velocity=jnp.nan, theta=jnp.nan, omega=jnp.nan)
         return self.State(physical_state=phys, PRNGKey=subkey, additions=additions, reference=ref)
->>>>>>> cb2585b4
 
     @partial(jax.jit, static_argnums=0)
     def generate_reward(self, state, action, env_properties):
         """Returns reward for one batch."""
         reward = 0
         for name in self.control_state:
-<<<<<<< HEAD
-            reward += -(
-                (
-                    (getattr(state.physical_state, name) - getattr(state.reference, name))
-                    / (getattr(env_properties.physical_constraints, name)).astype(float)
-                )
-                ** 2
-            )
-=======
             if name == "theta":
                 theta = getattr(state.physical_state, name)
                 theta_ref = getattr(state.reference, name)
@@ -407,7 +339,6 @@
                     )
                     ** 2
                 )
->>>>>>> cb2585b4
         return jnp.array([reward])
 
     @partial(jax.jit, static_argnums=0)
@@ -431,8 +362,6 @@
             )
         return obs
 
-<<<<<<< HEAD
-=======
     @partial(jax.jit, static_argnums=0)
     def generate_state_from_observation(self, obs, env_properties, key=None):
         """Generates state from observation for one batch."""
@@ -454,7 +383,6 @@
                 setattr(new_ref, name, obs[4 + pos] * (getattr(physical_constraints, name)).astype(float))
         return self.State(physical_state=phys, PRNGKey=subkey, additions=additions, reference=new_ref)
 
->>>>>>> cb2585b4
     @partial(jax.jit, static_argnums=0)
     def generate_truncated(self, state, env_properties):
         """Returns truncated information for one batch."""
@@ -486,11 +414,7 @@
         if initial_state is not None:
             assert tree_structure(self.init_state(env_properties)) == tree_structure(
                 initial_state
-<<<<<<< HEAD
-            ), f"initial_state should have the same dataclass structure as init_state()"
-=======
             ), f"initial_state should have the same dataclass structure as init_state(env_properties)"
->>>>>>> cb2585b4
             state = initial_state
         else:
             state = self.init_state(env_properties, rng)
