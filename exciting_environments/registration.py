from exciting_environments import CartPole, MassSpringDamper, Pendulum, FluidTank, PMSM


def make(env_id: str, **env_kwargs):
    if env_id == "CartPole-v0":
        env = CartPole(**env_kwargs)

    elif env_id == "MassSpringDamper-v0":
        env = MassSpringDamper(**env_kwargs)

    elif env_id == "Pendulum-v0":
        env = Pendulum(**env_kwargs)

    elif env_id == "FluidTank-v0":
        env = FluidTank(**env_kwargs)

    elif env_id == "PMSM-v0":
        env = PMSM(**env_kwargs)
<<<<<<< HEAD

=======
>>>>>>> a5acdfdc
    else:
        print(f"No existing environments got env_id ={env_id}")
        env = None

    return env<|MERGE_RESOLUTION|>--- conflicted
+++ resolved
@@ -1,3 +1,4 @@
+from exciting_environments import CartPole, MassSpringDamper, Pendulum, FluidTank, PMSM
 from exciting_environments import CartPole, MassSpringDamper, Pendulum, FluidTank, PMSM
 
 
@@ -16,10 +17,7 @@
 
     elif env_id == "PMSM-v0":
         env = PMSM(**env_kwargs)
-<<<<<<< HEAD
 
-=======
->>>>>>> a5acdfdc
     else:
         print(f"No existing environments got env_id ={env_id}")
         env = None
