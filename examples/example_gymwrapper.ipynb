--- conflicted
+++ resolved
@@ -1,142 +1,91 @@
 {
- "cells": [
-  {
-   "cell_type": "code",
-   "execution_count": null,
-   "metadata": {},
-   "outputs": [],
-   "source": [
-    "import jax.numpy as jnp\n",
-    "import jax\n",
-    "import numpy as np\n",
-    "import time\n",
-    "import gymnasium as gym\n",
-    "import sys\n",
-    "sys.path.append(\"..\")\n",
-    "import exciting_environments as excenv\n",
-    "from exciting_environments import GymWrapper\n",
-    "import jax_dataclasses as jdc\n",
-    "from dataclasses import fields"
-   ]
-  },
-  {
-   "cell_type": "code",
-<<<<<<< HEAD
-   "execution_count": 2,
-=======
-   "execution_count": null,
->>>>>>> cb2585b4
-   "metadata": {},
-   "outputs": [],
-   "source": [
-    "pend=excenv.Pendulum(batch_size=5) # ,action_constraints={\"force\":jnp.array([10,20,30,40,50])}\n",
-    "gym_pend=GymWrapper(env=pend,control_state=[]) #,control_state=[\"theta\",\"omega\"]"
-   ]
-  },
-  {
-   "cell_type": "code",
-<<<<<<< HEAD
-   "execution_count": 3,
-   "metadata": {},
-   "outputs": [
-    {
-     "data": {
-      "text/plain": [
-       "(Array([[1., 0.],\n",
-       "        [1., 0.],\n",
-       "        [1., 0.],\n",
-       "        [1., 0.],\n",
-       "        [1., 0.]], dtype=float32),\n",
-       " {})"
-      ]
-     },
-     "execution_count": 3,
-     "metadata": {},
-     "output_type": "execute_result"
-    }
+   "cells": [
+      {
+         "cell_type": "code",
+         "execution_count": null,
+         "metadata": {},
+         "outputs": [],
+         "source": [
+            "import jax.numpy as jnp\n",
+            "import jax\n",
+            "import numpy as np\n",
+            "import time\n",
+            "import gymnasium as gym\n",
+            "import sys\n",
+            "sys.path.append(\"..\")\n",
+            "import exciting_environments as excenv\n",
+            "from exciting_environments import GymWrapper\n",
+            "import jax_dataclasses as jdc\n",
+            "from dataclasses import fields"
+         ]
+      },
+      {
+         "cell_type": "code",
+         "execution_count": null,
+         "metadata": {},
+         "outputs": [],
+         "source": [
+            "pend=excenv.Pendulum(batch_size=5) # ,action_constraints={\"force\":jnp.array([10,20,30,40,50])}\n",
+            "gym_pend=GymWrapper(env=pend,control_state=[]) #,control_state=[\"theta\",\"omega\"]"
+         ]
+      },
+      {
+         "cell_type": "code",
+         "execution_count": null,
+         "metadata": {},
+         "outputs": [],
+         "source": [
+            "pend.obs_description"
+         ]
+      },
+      {
+         "cell_type": "code",
+         "execution_count": null,
+         "metadata": {},
+         "outputs": [],
+         "source": [
+            "env_key=jax.vmap(jax.random.PRNGKey)(np.random.randint(0, 2**31, size=(pend.batch_size,)))\n",
+            "ref_key=jax.random.PRNGKey(4)"
+         ]
+      },
+      {
+         "cell_type": "code",
+         "execution_count": null,
+         "metadata": {},
+         "outputs": [],
+         "source": [
+            "obs,_=gym_pend.reset(rng_env=env_key,rng_ref=ref_key)"
+         ]
+      },
+      {
+         "cell_type": "code",
+         "execution_count": null,
+         "metadata": {},
+         "outputs": [],
+         "source": [
+            "gym_pend.step(action=jnp.ones(5).reshape(-1,1))"
+         ]
+      }
    ],
-=======
-   "execution_count": null,
-   "metadata": {},
-   "outputs": [],
->>>>>>> cb2585b4
-   "source": [
-    "pend.obs_description"
-   ]
-  },
-  {
-   "cell_type": "code",
-<<<<<<< HEAD
-   "execution_count": 9,
-=======
-   "execution_count": null,
->>>>>>> cb2585b4
-   "metadata": {},
-   "outputs": [],
-   "source": [
-    "env_key=jax.vmap(jax.random.PRNGKey)(np.random.randint(0, 2**31, size=(pend.batch_size,)))\n",
-    "ref_key=jax.random.PRNGKey(4)"
-   ]
-  },
-  {
-   "cell_type": "code",
-<<<<<<< HEAD
-   "execution_count": 10,
-   "metadata": {},
-   "outputs": [
-    {
-     "data": {
-      "text/plain": [
-       "Array([[-1.0000000e+00,  1.2500002e-04],\n",
-       "       [-9.9999982e-01,  2.5000001e-04],\n",
-       "       [-9.9999976e-01,  3.7500000e-04],\n",
-       "       [-9.9999970e-01,  4.9999997e-04],\n",
-       "       [-9.9999952e-01,  6.2499999e-04]], dtype=float32)"
-      ]
-     },
-     "execution_count": 10,
-     "metadata": {},
-     "output_type": "execute_result"
-    }
-   ],
-=======
-   "execution_count": null,
-   "metadata": {},
-   "outputs": [],
->>>>>>> cb2585b4
-   "source": [
-    "obs,_=gym_pend.reset(rng_env=env_key,rng_ref=ref_key)"
-   ]
-  },
-  {
-   "cell_type": "code",
-   "execution_count": null,
-   "metadata": {},
-   "outputs": [],
-   "source": [
-    "gym_pend.step(action=jnp.ones(5).reshape(-1,1))"
-   ]
-  }
- ],
- "metadata": {
-  "kernelspec": {
-   "display_name": "Python 3",
-   "language": "python",
-   "name": "python3"
-  },
-  "language_info": {
-   "codemirror_mode": {
-    "name": "ipython",
-    "version": 3
+   "metadata": {
+      "kernelspec": {
+         "display_name": "Python 3",
+         "language": "python",
+         "name": "python3"
+      },
+      "language_info": {
+         "codemirror_mode": {
+            "name": "ipython",
+            "version": 3
+         },
+         "file_extension": ".py",
+         "mimetype": "text/x-python",
+         "name": "python",
+         "nbconvert_exporter": "python",
+         "pygments_lexer": "ipython3",
+         "version": "3.11.3"
+      }
    },
-   "file_extension": ".py",
-   "mimetype": "text/x-python",
-   "name": "python",
-   "nbconvert_exporter": "python",
-   "pygments_lexer": "ipython3",
-   "version": "3.11.3"
-  }
- },
- "nbformat": 4,
- "nbformat_minor": 4
+   "nbformat": 4,
+   "nbformat_minor": 4
 }